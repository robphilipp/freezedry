--- conflicted
+++ resolved
@@ -26,31 +26,7 @@
 
     <properties>
         <project.build.sourceEncoding>UTF-8</project.build.sourceEncoding>
-<<<<<<< HEAD
-        <project.reporting.outputEncoding>UTF-8</project.reporting.outputEncoding>
-
-        <!-- building OSGi bundles-->
-        <maven.bundle.plugin.version>2.4.0</maven.bundle.plugin.version>
-
-        <!-- logging -->
-        <!--<slf4j.version>1.7.5</slf4j.version>-->
-        <slf4j.version>1.6.6</slf4j.version>
-        <logback.version>1.0.13</logback.version>
-
-        <!-- testing -->
-        <junit.version>4.8.1</junit.version>
-        <maven.surefire.version>2.17</maven.surefire.version>
-        <maven.failsage.version>2.17</maven.failsage.version>
-        <exam.version>3.4.0</exam.version>
-        <url.version>1.6.0</url.version>
-
-        <!-- freezedry project dependencies -->
-        <json.version>20090211_1</json.version>
-        <apache.commons-io.version>1.4_3</apache.commons-io.version>
-
-=======
         <logback.version>1.1.2</logback.version>
->>>>>>> 22de103d
     </properties>
 
     <licenses>
