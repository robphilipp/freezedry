--- conflicted
+++ resolved
@@ -91,15 +91,9 @@
 
             <p>Well now. FreezeDry is really simple to use, right out of the box. Look. Here's how simple it is to persist an object to XML:</p>
 
-<<<<<<< HEAD
             <pre><code class="language-java">
                 new XmlPersistence().write( division, "person.xml" );
             </code></pre>
-=======
-            <pre class="prettyprint">
-new XmlPersistence().write( division, "person.xml" );
-            </pre>
->>>>>>> 8bd6ea1a
 
             <p>And then to reconstitute the object from XML:</p>
 
